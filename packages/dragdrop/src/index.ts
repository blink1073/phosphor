--- conflicted
+++ resolved
@@ -223,11 +223,7 @@
   start(clientX: number, clientY: number): Promise<DropAction> {
     // If the drag object is already disposed, resolve to `None`.
     if (this._disposed) {
-<<<<<<< HEAD
-      return Promise.resolve<DropAction>('none');
-=======
       return Promise.resolve('none' as DropAction);
->>>>>>> 68ad1e57
     }
 
     // If the drag has already been started, return the promise.
