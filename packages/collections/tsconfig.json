--- conflicted
+++ resolved
@@ -8,12 +8,6 @@
     "strictNullChecks": true,
     "module": "commonjs",
     "moduleResolution": "node",
-<<<<<<< HEAD
-    "target": "es5",
-    "outDir": "./lib",
-    "lib": ["es5"],
-    "types": []
-=======
     "target": "ES5",
     "outDir": "lib",
     "lib": [
@@ -21,7 +15,6 @@
     ],
     "types": [],
     "rootDir": "src"
->>>>>>> 68ad1e57
   },
   "include": [
     "src/*"
