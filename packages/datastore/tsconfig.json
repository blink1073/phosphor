--- conflicted
+++ resolved
@@ -9,16 +9,9 @@
     "module": "commonjs",
     "moduleResolution": "node",
     "target": "ES5",
-<<<<<<< HEAD
-    "outDir": "./lib",
-    "lib": ["dom", "es5", "es2015.collection", "es2015.promise"],
-=======
     "outDir": "lib",
     "rootDir": "src",
-    "lib": [
-      "ES5"
-    ],
->>>>>>> 68ad1e57
+    "lib": ["dom", "es5", "es2015.collection", "es2015.promise"],
     "types": []
   },
   "include": [
